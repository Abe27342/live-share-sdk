--- conflicted
+++ resolved
@@ -8,7 +8,7 @@
 import { RequestCache } from "./RequestCache";
 
 const EXPONENTIAL_BACKOFF_SCHEDULE = [250, 500, 700, 1000];
-const CACHE_LIFETIME = 10 * 60 * 1000;
+const CACHE_LIFETIME = 60 * 60 * 1000;
 
 /**
  * @hidden
@@ -75,13 +75,8 @@
 
         // Check for local client ID
         // - For the local client we want to short circuit any network calls and just use the
-<<<<<<< HEAD
         //   cached value from the registerClientId() call. 
         if (!this._registerRequestCache.has(clientId)) {
-=======
-        //   cached value from the registerClientId() call.
-        if (this._registerRequestCache.has(clientId)) {
->>>>>>> 8913376e
             return await this.registerClientId(clientId);
         }
 
